--- conflicted
+++ resolved
@@ -24,11 +24,7 @@
     command.insert("DirSize", dir);
 
     let resp = Client::new()
-<<<<<<< HEAD
-        .post(server.url().join(&"__miniserve_internal/api".to_string())?)
-=======
         .post(server.url().join("__miniserve_internal/api")?)
->>>>>>> c889367d
         .json(&command)
         .send()?
         .error_for_status()?;
@@ -58,11 +54,7 @@
     command.insert("DirSize", path);
 
     let resp = Client::new()
-<<<<<<< HEAD
-        .post(server.url().join(&"__miniserve_internal/api".to_string())?)
-=======
         .post(server.url().join("__miniserve_internal/api")?)
->>>>>>> c889367d
         .json(&command)
         .send()?;
 
